#!/usr/bin/env python
# -*- coding: utf-8 -*-

from __future__ import print_function, absolute_import
import six
import sys
import os
import copy
import numpy
import csv
import logging
import io
from past.builtins import basestring
from dcase_util.containers import ListDictContainer
from dcase_util.utils import posix_path, get_parameter_hash, FieldValidator, \
    setup_logging, is_float, is_int, is_jupyter, FileFormat, get_audio_info
from dcase_util.ui import FancyStringifier,  FancyHTMLStringifier


class MetaDataItem(dict):
    """Meta data item class, inherited from standard dict class."""
    def __init__(self, *args, **kwargs):
        """Constructor

        Parameters
        ----------
            dict

        """

        dict.__init__(self, *args)

        # Compatibility with old field names used in DCASE baseline system implementations 2016 and 2017
        if 'file' in self and 'filename' not in self:
            self['filename'] = self['file']

        if 'event_onset' in self and 'onset' not in self:
            self['onset'] = self['event_onset']

        if 'event_offset' in self and 'offset' not in self:
            self['offset'] = self['event_offset']

        if 'event_azimuth' in self and 'azimuth' not in self:
            self['azimuth'] = self['event_azimuth']
        if 'event_elevation' in self and 'elevation' not in self:
            self['elevation'] = self['event_elevation']

        # Process meta data fields

        # File target for the meta data item
        if 'filename' in self and isinstance(self['filename'], six.string_types):
            if not os.path.isabs(self['filename']):
                # Force relative file paths into unix format even under Windows
                self['filename'] = posix_path(self['filename'])

        if 'filename_original' in self and isinstance(self['filename_original'], six.string_types):
            # Keep file paths in unix format even under Windows
            self['filename_original'] = posix_path(self['filename_original'])

        # Meta data item timestamps: onset and offset
        if 'onset' in self:
            if is_float(self['onset']):
                self['onset'] = float(self['onset'])
            else:
                self['onset'] = None

        if 'offset' in self:
            if is_float(self['offset']):
                self['offset'] = float(self['offset'])
            else:
                self['offset'] = None

        # Event label assigned to the meta data item
        if 'event_label' in self:
            if isinstance(self['event_label'], basestring):
                self['event_label'] = self['event_label'].strip()

                if self['event_label'].lower() == 'none' or self['event_label'] == '':
                    self['event_label'] = None

        # Acoustic scene label assigned to the meta data item
        if 'scene_label' in self and self.scene_label:
            self['scene_label'] = self['scene_label'].strip()
            if self['scene_label'].lower() == 'none':
                self['scene_label'] = None

        # Tag labels
        if 'tags' in self and self.tags:
            if isinstance(self['tags'], str):
                self['tags'] = self['tags'].strip()
                if self['tags'].lower() == 'none':
                    self['tags'] = None

                if self['tags'] and '#' in self['tags']:
                    self['tags'] = [x.strip() for x in self['tags'].split('#')]

                elif self['tags'] and ',' in self['tags']:
                    self['tags'] = [x.strip() for x in self['tags'].split(',')]

                elif self['tags'] and ';' in self['tags']:
                    self['tags'] = [x.strip() for x in self['tags'].split(';')]

                elif self['tags'] and ':' in self['tags']:
                    self['tags'] = [x.strip() for x in self['tags'].split(':')]

                else:
                    self['tags'] = [self['tags']]

            # Remove empty tags
            self['tags'] = list(filter(None, self['tags']))

            # Sort tags
            self['tags'].sort()

        # Caption
<<<<<<< HEAD
        if 'caption' in self and self.caption:
            self['caption'] = self['caption'].strip()
            if self['caption'].lower() == 'none':
                self['caption'] = None
=======
        if 'caption' in self:
            if isinstance(self['caption'], basestring):
                self['caption'] = self['caption'].strip()

                if self['caption'].lower() == 'none' or self['caption'] == '':
                    self['caption'] = None
>>>>>>> 402f03d7

    def __str__(self):
        return self.to_string()

    def to_string(self, ui=None, indent=0):
        """Get container information in a string

        Parameters
        ----------
        ui : FancyStringifier or FancyHTMLStringifier
            Stringifier class
            Default value FancyStringifier

        indent : int
            Amount of indent
            Default value 0

        Returns
        -------
        str

        """

        if ui is None:
            ui = FancyStringifier()

        output = ''
        output += ui.class_name(self.__class__.__name__, indent=indent) + '\n'
        output += ui.line(field='Target', indent=indent) + '\n'

        if self.filename:
            output += ui.data(indent=indent + 2, field='filename', value=self.filename) + '\n'

        if self.filename_original:
            output += ui.data(indent=indent + 2, field='filename_original', value=self.filename_original) + '\n'

        if self.filename_audio:
            output += ui.data(indent=indent + 2, field='filename_audio', value=self.filename_audio) + '\n'

        if self.filename_video:
            output += ui.data(indent=indent + 2, field='filename_video', value=self.filename_video) + '\n'

        if self.identifier:
            output += ui.data(indent=indent + 2, field='identifier', value=self.identifier) + '\n'

        if self.dataset:
            output += ui.data(indent=indent + 2, field='dataset', value=self.dataset) + '\n'

        if self.source_label:
            output += ui.data(indent=indent + 2, field='source_label', value=self.source_label) + '\n'

        if self.set_label:
            output += ui.data(indent=indent + 2, field='set_label', value=self.set_label) + '\n'

        if self.onset is not None:
            output += ui.data(indent=indent + 2, field='onset', value=self.onset, unit='sec') + '\n'

        if self.offset is not None:
            output += ui.data(indent=indent + 2, field='offset', value=self.offset, unit='sec') + '\n'

        if self.scene_label is not None or self.event_label is not None or self.tags is not None:
            output += ui.line(field='Meta data', indent=indent) + '\n'

        if self.scene_label:
            output += ui.data(indent=indent + 2, field='scene_label', value=self.scene_label) + '\n'

        if self.event_label:
            output += ui.data(indent=indent + 2, field='event_label', value=self.event_label) + '\n'

        if self.tags:
            output += ui.data(indent=indent + 2, field='tags', value=self.tags) + '\n'

        if self.caption:
            output += ui.data(indent=indent + 2, field='caption', value=self.caption) + '\n'

        output += ui.line(field='Item', indent=indent) + '\n'
        output += ui.data(indent=indent + 2, field='id', value=self.id) + '\n'
        return output

    def to_html(self, indent=0):
        """Get container information in a HTML formatted string

        Parameters
        ----------
        indent : int
            Amount of indent
            Default value 0

        Returns
        -------
        str

        """

        return self.to_string(ui=FancyHTMLStringifier(), indent=indent)

    def show(self, mode='auto', indent=0):
        """Print container content

        If called inside Jupyter notebook, HTML formatted version is shown.

        Parameters
        ----------
        mode : str
            Output type, possible values ['auto', 'print', 'html']. 'html' will work in Jupyter notebook only.
            Default value 'auto'

        indent : int
            Amount of indent
            Default value 0

        Returns
        -------
        Nothing

        """

        if mode == 'auto':
            if is_jupyter():
                mode = 'html'
            else:
                mode = 'print'

        if mode not in ['html', 'print']:
            # Unknown mode given
            message = '{name}: Unknown mode [{mode}]'.format(name=self.__class__.__name__, mode=mode)
            self.logger.exception(message)
            raise ValueError(message)

        if mode == 'html':
            from IPython.core.display import display, HTML
            display(
                HTML(
                    self.to_html(indent=indent)
                )
            )

        elif mode == 'print':
            print(self.to_string(indent=indent))

    def log(self, level='info'):
        """Log container content

        Parameters
        ----------
        level : str
            Logging level, possible values [info, debug, warn, warning, error, critical]
            Default value "info"

        Returns
        -------
        self

        """

        from dcase_util.ui import FancyLogger
        FancyLogger().line(self.__str__(), level=level)

    @property
    def logger(self):
        logger = logging.getLogger(__name__)
        if not logger.handlers:
            setup_logging()
        return logger

    @property
    def id(self):
        """Unique item identifier

        ID is formed by taking MD5 hash of the item data.

        Returns
        -------
        str
            Unique item id

        """

        string = ''

        if self.filename:
            string += self.filename

        if self.scene_label:
            string += self.scene_label

        if self.event_label:
            string += self.event_label

        if self.caption:
            string += self.caption

        if self.identifier:
            string += self.identifier

        if self.source_label:
            string += self.source_label

        if self.set_label:
            string += self.set_label

        if self.tags:
            string += ','.join(self.tags)

        if self.onset:
            string += '{:8.4f}'.format(self.onset)

        if self.offset:
            string += '{:8.4f}'.format(self.offset)

        return get_parameter_hash(string)

    def get_list(self):
        """Return item values in a list with specified order.

        Returns
        -------
        list

        """

        fields = list(self.keys())

        # Select only valid fields

        valid_fields = ['event_label', 'filename', 'offset', 'onset', 'azimuth', 'elevation',
                        'scene_label', 'identifier', 'source_label', 'tags', 'caption']

        fields = list(set(fields).intersection(valid_fields))
        fields.sort()

        if fields == ['filename']:
            return [self.filename]

        elif fields == ['event_label', 'filename', 'offset', 'onset', 'scene_label']:
            return [self.filename, self.scene_label, self.onset, self.offset, self.event_label]

        elif fields == ['offset', 'onset']:
            return [self.onset, self.offset]

        elif fields == ['event_label', 'offset', 'onset']:
            return [self.onset, self.offset, self.event_label]

        elif fields == ['filename', 'scene_label']:
            return [self.filename, self.scene_label]

        elif fields == ['filename', 'identifier', 'scene_label']:
            return [self.filename, self.scene_label, self.identifier]

        elif fields == ['event_label', 'filename']:
            return [self.filename, self.event_label]

        elif fields == ['event_label', 'filename', 'offset', 'onset']:
            return [self.filename, self.onset, self.offset, self.event_label]

        elif fields == ['event_label', 'filename', 'offset', 'onset', 'identifier', 'scene_label']:
            return [self.filename, self.scene_label, self.onset, self.offset, self.event_label, self.identifier]

        elif fields == ['event_label', 'filename', 'offset', 'onset', 'scene_label', 'source_label']:
            return [self.filename, self.scene_label, self.onset, self.offset, self.event_label, self.source_label]

        elif fields == ['event_label', 'filename', 'offset', 'onset', 'identifier', 'scene_label', 'source_label']:
            return [self.filename, self.scene_label, self.onset, self.offset, self.event_label,
                    self.source_label, self.identifier]

        elif fields == ['filename', 'tags']:
            return [self.filename, ";".join(self.tags)+";"]

        elif fields == ['filename', 'identifier', 'tags']:
            return [self.filename, ";".join(self.tags)+";", self.identifier]

        elif fields == ['filename', 'scene_label', 'tags']:
            return [self.filename, self.scene_label, ";".join(self.tags)+";"]

        elif fields == ['filename', 'identifier', 'scene_label', 'tags']:
            return [self.filename, self.scene_label, ";".join(self.tags)+";", self.identifier]

        elif fields == ['filename', 'offset', 'onset', 'scene_label', 'tags']:
            return [self.filename, self.scene_label, self.onset, self.offset, ";".join(self.tags)+";"]

        elif fields == ['caption', 'filename', 'offset', 'onset']:
            return [self.filename, self.onset, self.offset, self.caption]

        elif fields == ['caption', 'offset', 'onset']:
            return [self.onset, self.offset, self.caption]

        elif fields == ['azimuth', 'event_label', 'offset', 'onset']:
            return [self.onset, self.offset, self.azimuth, self.event_label]

        elif fields == ['azimuth', 'elevation', 'event_label', 'offset', 'onset']:
            return [self.onset, self.offset, self.azimuth, self.elevation, self.event_label]

        else:
            message = '{name}: Invalid meta data format [{format}]'.format(
                name=self.__class__.__name__,
                format=str(fields)
            )
            self.logger.exception(message)
            raise ValueError(message)

    @property
    def filename(self):
        """Filename

        Returns
        -------
        str or None
            filename

        """

        if 'filename' in self:
            return self['filename']

        elif 'filename_audio' in self:
            return self['filename_audio']

        elif 'filename_video' in self:
            return self['filename_video']

        else:
            return None

    @property
    def filename_audio(self):
        """Audio filename

        Returns
        -------
        str or None
            filename

        """

        if 'filename_audio' in self:
            return self['filename_audio']

        elif 'filename' in self:
            return self['filename']

        else:
            return None

    @property
    def filename_video(self):
        """Video filename

        Returns
        -------
        str or None
            filename

        """

        if 'filename_video' in self:
            return self['filename_video']

        elif 'filename' in self:
            return self['filename']

        else:
            return None

    @filename.setter
    def filename(self, value):
        if not os.path.isabs(value):
            # Force relative file paths into unix format even under Windows
            value = posix_path(value)

        self['filename'] = value

    @property
    def filename_original(self):
        """Filename

        Returns
        -------
        str or None
            filename

        """

        if 'filename_original' in self:
            return self['filename_original']
        else:
            return None

    @filename_original.setter
    def filename_original(self, value):
        # Keep paths in unix format even under Windows
        self['filename_original'] = posix_path(value)

    @filename_audio.setter
    def filename_audio(self, value):
        if not os.path.isabs(value):
            # Force relative file paths into unix format even under Windows
            value = posix_path(value)

        self['filename_audio'] = value

    @filename_video.setter
    def filename_video(self, value):
        if not os.path.isabs(value):
            # Force relative file paths into unix format even under Windows
            value = posix_path(value)

        self['filename_video'] = value

    @property
    def scene_label(self):
        """Scene label

        Returns
        -------
        str or None
            scene label

        """

        if 'scene_label' in self:
            return self['scene_label']
        else:
            return None

    @scene_label.setter
    def scene_label(self, value):
        self['scene_label'] = value

    @property
    def event_label(self):
        """Event label

        Returns
        -------
        str or None
            event label

        """

        if 'event_label' in self:
            return self['event_label']
        else:
            return None

    @event_label.setter
    def event_label(self, value):
        self['event_label'] = value

    @property
    def caption(self):
        """Event label

        Returns
        -------
        str or None
            event label

        """

        if 'caption' in self:
            return self['caption']
        else:
            return None

    @caption.setter
    def caption(self, value):
        self['caption'] = value


    @property
    def onset(self):
        """Onset

        Returns
        -------
        float or None
            onset

        """

        if 'onset' in self:
            return self['onset']
        else:
            return None

    @onset.setter
    def onset(self, value):
        self['onset'] = float(value)

        if 'event_onset' in self:
            # Mirror onset to event_onset
            self['event_onset'] = self['onset']

    @property
    def offset(self):
        """Offset

        Returns
        -------
        float or None
            offset

        """

        if 'offset' in self:
            return self['offset']
        else:
            return None

    @offset.setter
    def offset(self, value):
        self['offset'] = float(value)

        if 'event_offset' in self:
            # Mirror onset to event_onset
            self['event_offset'] = self['offset']


    @property
    def azimuth(self):
        """Azimuth

        Returns
        -------
        float or None
            onset

        """

        if 'azimuth' in self:
            return self['azimuth']
        else:
            return None

    @azimuth.setter
    def azimuth(self, value):
        self['azimuth'] = float(value)

        if 'event_azimuth' in self:
            # Mirror azimuth to event_azimuth
            self['event_azimuth'] = self['azimuth']

    @property
    def elevation(self):
        """Elevation

        Returns
        -------
        float or None
            onset

        """

        if 'elevation' in self:
            return self['elevation']
        else:
            return None

    @elevation.setter
    def elevation(self, value):
        self['elevation'] = float(value)

        if 'event_elevation' in self:
            # Mirror elevation to event_azimuth
            self['event_elevation'] = self['elevation']

    @property
    def identifier(self):
        """Identifier

        Returns
        -------
        str or None
            location identifier

        """

        if 'identifier' in self:
            return self['identifier']
        else:
            return None

    @identifier.setter
    def identifier(self, value):
        self['identifier'] = value

    @property
    def dataset(self):
        """Dataset

        Returns
        -------
        str or None
            dataset identifier

        """

        if 'dataset' in self:
            return self['dataset']
        else:
            return None

    @dataset.setter
    def dataset(self, value):
        self['dataset'] = value

    @property
    def source_label(self):
        """Source label

        Returns
        -------
        str or None
            source label

        """

        if 'source_label' in self:
            return self['source_label']
        else:
            return None

    @source_label.setter
    def source_label(self, value):
        self['source_label'] = value

    @property
    def set_label(self):
        """Set label

        Returns
        -------
        str or None
            set label

        """

        if 'set_label' in self:
            return self['set_label']
        else:
            return None

    @set_label.setter
    def set_label(self, value):
        self['set_label'] = value

    @property
    def tags(self):
        """Tags

        Returns
        -------
        list or None
            tags

        """

        if 'tags' in self:
            return self['tags']
        else:
            return None

    @tags.setter
    def tags(self, value):
        if isinstance(value, str):
            value = value.strip()
            if value.lower() == 'none':
                value = None

            if value and '#' in value:
                value = [x.strip() for x in value.split('#')]
            elif value and ',' in value:
                value = [x.strip() for x in value.split(',')]
            elif value and ':' in value:
                value = [x.strip() for x in value.split(':')]
            elif value and ';' in value:
                value = [x.strip() for x in value.split(';')]

        self['tags'] = value

        # Remove empty tags
        self['tags'] = list(filter(None, self['tags']))

        # Sort tags
        self['tags'].sort()

    @property
    def caption(self):
        """Caption

        Returns
        -------
        str or None
            caption text

        """

        if 'caption' in self:
            return self['caption']
        else:
            return None

    @caption.setter
    def caption(self, value):
        self['caption'] = value


    def active_within_segment(self, start, stop):
        """Item active withing given segment.

        Parameters
        ----------
        start : float
            Segment start time

        stop : float
            Segment stop time

        Returns
        -------
        bool
            item activity

        """

        if self.onset is not None and start <= self.onset <= stop:
            # item has onset within segment
            return True

        elif self.offset is not None and start <= self.offset <= stop:
            # item has offset within segment
            return True

        elif self.onset is not None and self.offset is not None and self.onset <= start and self.offset >= stop:
            # item starts and ends outside segment
            return True

        else:
            return False


class MetaDataContainer(ListDictContainer):
    """Meta data container class, inherited from ListDictContainer."""
    valid_formats = [FileFormat.CSV, FileFormat.TXT, FileFormat.ANN, FileFormat.CPICKLE]  #: Valid file formats

    def __init__(self, *args, **kwargs):
        super(MetaDataContainer, self).__init__(*args, **kwargs)
        self.item_class = MetaDataItem

        # Convert all items in the list to MetaDataItems
        for item_id in range(0, len(self)):
            if not isinstance(self[item_id], self.item_class):
                self[item_id] = self.item_class(self[item_id])

        from dcase_util.processors import ProcessingChain
        self.processing_chain = ProcessingChain()

    def __str__(self):
        return self.to_string()

    def to_string(self, ui=None, indent=0, show_info=True, show_data=True, show_stats=True):
        """Get container information in a string

        Parameters
        ----------
        ui : FancyStringifier or FancyHTMLStringifier
            Stringifier class
            Default value FancyStringifier

        indent : int
            Amount of indent
            Default value 0

        show_info : bool
            Include basic info about the container
            Default value True

        show_data : bool
            Include data
            Default value True

        show_stats : bool
            Include scene and event statistics
            Default value True

        Returns
        -------
        str

        """

        if ui is None:
            ui = FancyStringifier()

        output = ''

        if show_info:
            output += ui.class_name(self.__class__.__name__, indent=indent) + '\n'

            if hasattr(self, 'filename') and self.filename:
                output += ui.data(
                    field='Filename',
                    value=self.filename,
                    indent=indent
                ) + '\n'

            output += ui.data(field='Items', value=len(self), indent=indent) + '\n'
            output += ui.line(field='Unique', indent=indent) + '\n'
            output += ui.data(indent=indent + 2, field='Files', value=len(self.unique_files)) + '\n'
            output += ui.data(indent=indent + 2, field='Scene labels', value=len(self.unique_scene_labels)) + '\n'
            output += ui.data(indent=indent + 2, field='Event labels', value=len(self.unique_event_labels)) + '\n'
            output += ui.data(indent=indent + 2, field='Captions', value=len(self.unique_captions)) + '\n'
            output += ui.data(indent=indent + 2, field='Tags', value=len(self.unique_tags)) + '\n'
            output += ui.data(indent=indent + 2, field='Captions', value=len(self.unique_captions)) + '\n'
            output += ui.data(indent=indent + 2, field='Identifiers', value=len(self.unique_identifiers)) + '\n'
            output += ui.data(indent=indent + 2, field='Datasets', value=len(self.unique_datasets)) + '\n'
            output += ui.data(indent=indent + 2, field='Source labels', value=len(self.unique_source_labels)) + '\n'
            output += '\n'

        if show_data:
            output += ui.line('Meta data', indent=indent) + '\n'

            cell_data = [[], [], [], [], [], [], []]

            for row_id, item in enumerate(self):
                cell_data[0].append(item.filename)
                cell_data[1].append(item.onset)
                cell_data[2].append(item.offset)
                cell_data[3].append(item.scene_label)
                cell_data[4].append(item.event_label)
                cell_data[5].append(','.join(item.tags) if item.tags else '-')
                cell_data[6].append(item.identifier if item.tags else '-')

            output += ui.table(
                cell_data=cell_data,
                column_headers=['Source', 'Onset', 'Offset', 'Scene', 'Event', 'Tags', 'Identifier'],
                column_types=['str40', 'float2', 'float2', 'str15', 'str15', 'str15', 'str5'],
                indent=indent + 2
            )
            output += '\n'

        if show_stats:
            stats = self.stats()
            if 'scenes' in stats and 'scene_label_list' in stats['scenes'] and stats['scenes']['scene_label_list']:
                output += ui.line('Scene statistics', indent=indent) + '\n'

                cell_data = [[], [], []]

                for scene_id, scene_label in enumerate(stats['scenes']['scene_label_list']):
                    cell_data[0].append(scene_label)
                    cell_data[1].append(int(stats['scenes']['count'][scene_id]))
                    cell_data[2].append(int(stats['scenes']['identifiers'][scene_id]))

                output += ui.table(
                    cell_data=cell_data,
                    column_headers=['Scene label', 'Count', 'Identifiers'],
                    column_types=['str40', 'int', 'int'],
                    indent=indent + 2
                )
                output += '\n'

            if 'events' in stats and 'event_label_list' in stats['events'] and stats['events']['event_label_list']:
                output += ui.line('Event statistics', indent=indent) + '\n'

                cell_data = [[], [], [], [], [], [], []]

                for event_id, event_label in enumerate(stats['events']['event_label_list']):
                    cell_data[0].append(event_label)
                    cell_data[1].append(int(stats['events']['count'][event_id]))
                    cell_data[2].append(stats['events']['avg_length'][event_id])
                    cell_data[3].append(stats['events']['length'][event_id])
                    cell_data[4].append(stats['events']['flatten_active_length'][event_id])
                    cell_data[5].append(stats['events']['flatten_inactive_length'][event_id])
                    cell_data[6].append(stats['events']['activity_percentage'][event_id])

                cell_data[0].append('OVERALL')
                cell_data[1].append(stats['events']['overall_event_count'])
                cell_data[2].append(stats['events']['overall_avg_length'])
                cell_data[3].append(stats['events']['overall_length'])
                cell_data[4].append(stats['events']['overall_event_flatten_active_length'])
                cell_data[5].append(stats['events']['overall_event_flatten_inactive_length'])
                cell_data[6].append(stats['events']['overall_activity_percentage'])

                output += ui.table(
                    cell_data=cell_data,
                    column_headers=['Event label', 'Count', 'Avg (sec)', 'Total (sec)', 'Active (sec)', 'Inactive (sec)', 'Activity %'],
                    column_types=['str40', 'int', 'float2', 'float2', 'float1', 'float1', 'float1'],
                    indent=indent + 2
                ) + '\n'

            if 'tags' in stats and 'tag_list' in stats['tags'] and stats['tags']['tag_list']:
                output += ui.line('Tag statistics', indent=indent) + '\n'

                cell_data = [[], [], []]
                for tag_id, tag in enumerate(stats['tags']['tag_list']):
                    cell_data[0].append(tag)
                    cell_data[1].append(int(stats['tags']['count'][tag_id]))
                    cell_data[2].append(int(stats['tags']['identifiers'][tag_id]))

                output += ui.table(
                    cell_data=cell_data,
                    column_headers=['Tag', 'Count', 'Identifiers'],
                    column_types=['str20', 'int', 'int'],
                    indent=indent + 2
                ) + '\n'

        return output

    def to_html(self, indent=0, show_info=True, show_data=True, show_stats=True):
        """Get container information in a HTML formatted string

        Parameters
        ----------
        indent : int
            Amount of indent
            Default value 0

        show_info : bool
            Include basic info about the container
            Default value True

        show_data : bool
            Include data
            Default value True

        show_stats : bool
            Include scene and event statistics
            Default value True

        Returns
        -------
        str

        """

        return self.to_string(ui=FancyHTMLStringifier(), indent=indent, show_info=show_info, show_data=show_data, show_stats=show_stats)

    def __add__(self, other):
        return self.update(super(MetaDataContainer, self).__add__(other))

    def append(self, item):
        """Append item to the meta data list

        Parameters
        ----------

        item : MetaDataItem or dict
            Item to be appended.

        Raises
        ------
        ValueError
            Item not correct type.

        """

        if not isinstance(item, MetaDataItem) and not isinstance(item, dict):
            message = '{name}: Appending only MetaDataItem or dict allowed.'.format(
                name=self.__class__.__name__
            )
            self.logger.exception(message)
            raise ValueError(message)

        if isinstance(item, dict):
            item = MetaDataItem(item)

        super(MetaDataContainer, self).append(item)

    @property
    def file_count(self):
        """Number of files

        Returns
        -------
        file_count: int > 0

        """

        return len(self.unique_files)

    @property
    def event_count(self):
        """Number of events

        Returns
        -------
        event_count: int > 0

        """

        return len(self)

    @property
    def scene_label_count(self):
        """Number of unique scene labels

        Returns
        -------
        scene_label_count: int >= 0

        """

        return len(self.unique_scene_labels)

    @property
    def event_label_count(self):
        """Number of unique event labels

        Returns
        -------
        event_label_count: float >= 0

        """

        return len(self.unique_event_labels)

    @property
    def caption_count(self):
        """Number of unique captions

        Returns
        -------
        caption_count: int >= 0

        """

        return len(self.unique_captions)

    @property
    def identifier_count(self):
        """Number of unique identifiers

        Returns
        -------
        identifier_count: float >= 0

        """

        return len(self.unique_identifiers)

    @property
    def dataset_count(self):
        """Number of unique dataset identifiers

        Returns
        -------
        dataset_count: float >= 0

        """

        return len(self.unique_datasets)

    @property
    def tag_count(self):
        """Number of unique tags

        Returns
        -------
        tag_count: int >= 0

        """

        return len(self.unique_tags)

    @property
    def unique_files(self):
        """Unique files

        Returns
        -------
        labels: list, shape=(n,)
            Unique labels in alphabetical order

        """

        files = []
        for item in self:
            files.append(str(item.filename))

        files = list(set(files))

        files.sort()
        return files

    @property
    def unique_event_labels(self):
        """Unique event labels

        Returns
        -------
        labels: list, shape=(n,)
            Unique labels in alphabetical order

        """

        labels = []
        for item in self:
            if item.event_label and item.event_label not in labels:
                labels.append(item.event_label)

        labels.sort()

        return labels

    @property
    def unique_captions(self):
        """Unique captions

        Returns
        -------
        captions: list, shape=(n,)
            Unique captions in alphabetical order

        """

        captions = []
        for item in self:
            if item.caption and item.caption not in captions:
                captions.append(item.caption)

        captions.sort()

        return captions

    @property
    def unique_scene_labels(self):
        """Unique scene labels

        Returns
        -------
        labels: list, shape=(n,)
            Unique labels in alphabetical order

        """

        labels = []
        for item in self:
            if item.scene_label and item.scene_label not in labels:
                labels.append(item.scene_label)

        labels.sort()
        return labels

    @property
    def unique_tags(self):
        """Unique tags

        Returns
        -------
        tags: list, shape=(n,)
            Unique tags in alphabetical order

        """

        tags = []
        for item in self:
            if item.tags:
                for tag in item.tags:
                    if tag not in tags:
                        tags.append(tag)

        tags.sort()
        return tags

    @property
    def unique_captions(self):
        """Unique captions

        Returns
        -------
        labels: list, shape=(n,)
            Unique captions in alphabetical order

        """

        captions = []
        for item in self:
            if item.caption and item.caption not in captions:
                captions.append(item.caption)

        captions.sort()
        return captions

    @property
    def unique_identifiers(self):
        """Unique identifiers

        Returns
        -------
        labels: list, shape=(n,)
            Unique identifier labels in alphabetical order

        """

        labels = []
        for item in self:
            if item.identifier and item.identifier not in labels:
                labels.append(item.identifier)

        labels.sort()
        return labels

    @property
    def unique_datasets(self):
        """Unique datasets

        Returns
        -------
        labels: list, shape=(n,)
            Unique dataset identifier labels in alphabetical order

        """

        labels = []
        for item in self:
            if item.dataset and item.dataset not in labels:
                labels.append(item.dataset)

        labels.sort()
        return labels

    @property
    def unique_source_labels(self):
        """Unique source labels

        Returns
        -------
        labels: list, shape=(n,)
            Unique labels in alphabetical order

        """

        labels = []
        for item in self:
            if item.source_label and item.source_label not in labels:
                labels.append(item.source_label)

        labels.sort()
        return labels

    @property
    def max_offset(self):
        """Find the offset (end-time) of last event

        Returns
        -------
        max_offset: float > 0
            maximum offset

        """

        max_offset = 0
        for item in self:
            if 'offset' in item and item.offset > max_offset:
                max_offset = item.offset
        return max_offset

    def update(self, data):
        """Replace content with given list

        Parameters
        ----------
        data : list
            New content

        Returns
        -------
        self

        """

        super(MetaDataContainer, self).update(data=data)

        # Convert all items in the list to MetaDataItems
        for item_id in range(0, len(self)):
            if not isinstance(self[item_id], self.item_class):
                self[item_id] = self.item_class(self[item_id])

        return self

    def log(self, level='info', show_data=False, show_stats=True):
        """Log container content

        Parameters
        ----------
        level : str
            Logging level, possible values [info, debug, warn, warning, error, critical]

        show_data : bool
            Include data

        show_stats : bool
            Include scene and event statistics

        Returns
        -------
        None

        """

        self.ui.line(self.to_string(show_data=show_data, show_stats=show_stats), level=level)

    def log_all(self, level='info'):
        """Log container content with all meta data items.
        """

        self.log(level=level, show_data=True, show_stats=True)

    def show(self, mode='auto', indent=0, show_info=True, show_data=False, show_stats=True):
        """Print container content

        If called inside Jupyter notebook, HTML formatted version is shown.

        Parameters
        ----------
        mode : str
            Output type, possible values ['auto', 'print', 'html']. 'html' will work in Jupyter notebook only.
            Default value 'auto'

        indent : int
            Amount of indent
            Default value 0

        show_info : bool
            Include basic info about the container
            Default value True

        show_data : bool
            Include data
            Default value True

        show_stats : bool
            Include scene and event statistics
            Default value True

        Returns
        -------
        Nothing

        """

        if mode == 'auto':
            if is_jupyter():
                mode = 'html'
            else:
                mode = 'print'

        if mode not in ['html', 'print']:
            # Unknown mode given
            message = '{name}: Unknown mode [{mode}]'.format(name=self.__class__.__name__, mode=mode)
            self.logger.exception(message)
            raise ValueError(message)

        if mode == 'html':
            from IPython.core.display import display, HTML
            display(
                HTML(
                    self.to_html(indent=indent, show_info=show_info, show_data=show_data, show_stats=show_stats)
                )
            )

        elif mode == 'print':
            print(self.to_string(indent=indent, show_info=show_info, show_data=show_data, show_stats=show_stats))

    def show_all(self, mode='auto', indent=0):
        """Print container content with all meta data items.

        Parameters
        ----------
        mode : str
            Output type, possible values ['auto', 'print', 'html']. 'html' will work in Jupyter notebook only.
            Default value 'auto'

        indent : int
            Amount of indent
            Default value 0

        Returns
        -------
        Nothing

        """

        self.show(mode=mode, indent=indent, show_data=True, show_stats=True)

    def load(self, filename=None, fields=None, csv_header=True, file_format=None, delimiter=None, decimal='point'):
        """Load event list from delimited text file (csv-formatted)

        Preferred delimiter is tab, however, other delimiters are supported automatically
        (they are sniffed automatically).

        Supported input formats:
            - [file(string)]
            - [file(string)][scene_label(string)]
            - [file(string)][scene_label(string)][identifier(string)]
            - [event_onset (float)][tab][event_offset (float)]
            - [event_onset (float)][tab][event_offset (float)][tab][event_label (string)]
            - [file(string)][tab][onset (float)][tab][offset (float)][tab][event_label (string)]
            - [file(string)[tab][scene_label(string)][tab][onset (float)][tab][offset (float)]
            - [file(string)[tab][scene_label(string)][tab][onset (float)][tab][offset (float)][tab][event_label (string)]
            - [file(string)[tab][scene_label(string)][tab][onset (float)][tab][offset (float)][tab][event_label (string)][tab][source(single character)]
            - [file(string)[tab][scene_label(string)][tab][onset (float)][tab][offset (float)][tab][event_label (string)][tab][source(string)]
            - [file(string)[tab][tags (list of strings, delimited with ;)]
            - [file(string)[tab][scene_label(string)][tab][tags (list of strings, delimited with ;)]
            - [file(string)[tab][scene_label(string)][tab][tags (list of strings, delimited with ;)][tab][event_onset (float)][tab][event_offset (float)]

        Parameters
        ----------
        filename : str
            Path to the meta data in text format (csv). If none given, one given for class constructor is used.
            Default value None

        fields : list of str, optional
            List of column names. Used only for CSV formatted files.
            Default value None

        csv_header : bool, optional
            Read field names from first line (header). Used only for CSV formatted files.
            Default value True

        file_format : FileFormat, optional
            Forced file format, use this when there is a miss-match between file extension and file format.
            Default value None

        delimiter : str, optional
            Forced data delimiter for csv format. If None given, automatic delimiter sniffer used. Use this when sniffer does not work.
            Default value None

        decimal : str
            Decimal 'point' or 'comma'
            Default value 'point'

        Returns
        -------
        data : list of event dicts
            List containing event dicts

        """

        def validate(row_format, valid_formats):
            for valid_format in valid_formats:
                if row_format == valid_format:
                    return True

            return False

        if filename:
            self.filename = filename
            if not file_format:
                self.detect_file_format()
                self.validate_format()

        if file_format and FileFormat.validate_label(label=file_format):
            self.format = file_format

        if self.exists():
            if self.format in [FileFormat.TXT, FileFormat.ANN]:
                if delimiter is None:
                    if decimal == 'comma':
                        delimiter = self.delimiter(exclude_delimiters=[','])

                    else:
                        delimiter = self.delimiter()

                data = []
                field_validator = FieldValidator()

                f = io.open(self.filename, 'rt')
                try:
                    for row in csv.reader(f, delimiter=delimiter):
                        if row:
                            row_format = []
                            for item in row:
                                row_format.append(field_validator.process(item))

                            for item_id, item in enumerate(row):
                                if row_format[item_id] == FieldValidator.NUMBER:
                                    # Translate decimal comma into decimal point
                                    row[item_id] = float(row[item_id].replace(',', '.'))

                                elif row_format[item_id] in [FieldValidator.AUDIOFILE,
                                                             FieldValidator.DATAFILE,
                                                             FieldValidator.STRING,
                                                             FieldValidator.ALPHA1,
                                                             FieldValidator.ALPHA2,
                                                             FieldValidator.LIST]:

                                    row[item_id] = row[item_id].strip()

                            if validate(row_format=row_format,
                                        valid_formats=[
                                            [FieldValidator.AUDIOFILE],
                                            [FieldValidator.DATAFILE],
                                            [FieldValidator.AUDIOFILE,
                                             FieldValidator.EMPTY],
                                            [FieldValidator.DATAFILE,
                                             FieldValidator.EMPTY],
                                            [FieldValidator.AUDIOFILE,
                                             FieldValidator.EMPTY,
                                             FieldValidator.EMPTY],
                                            [FieldValidator.DATAFILE,
                                             FieldValidator.EMPTY,
                                             FieldValidator.EMPTY],
                                            [FieldValidator.AUDIOFILE,
                                             FieldValidator.EMPTY,
                                             FieldValidator.EMPTY,
                                             FieldValidator.EMPTY],
                                            [FieldValidator.DATAFILE,
                                             FieldValidator.EMPTY,
                                             FieldValidator.EMPTY,
                                             FieldValidator.EMPTY]
                                        ]):

                                # Format: [file]
                                data.append(
                                    self.item_class({
                                        'filename': row[0]
                                    })
                                )

                            elif validate(row_format=row_format,
                                          valid_formats=[
                                              [FieldValidator.NUMBER,
                                               FieldValidator.NUMBER]
                                          ]):

                                # Format: [onset offset]
                                data.append(
                                    self.item_class({
                                        'onset': row[0],
                                        'offset': row[1]
                                    })
                                )

                            elif validate(row_format=row_format,
                                          valid_formats=[
                                              [FieldValidator.AUDIOFILE,
                                               FieldValidator.NUMBER,
                                               FieldValidator.NUMBER],
                                              [FieldValidator.DATAFILE,
                                               FieldValidator.NUMBER,
                                               FieldValidator.NUMBER]
                                          ]):

                                # Format: [file onset offset]
                                data.append(
                                    self.item_class({
                                        'filename': row[0],
                                        'onset': row[1],
                                        'offset': row[2]
                                    })
                                )

                            elif validate(row_format=row_format,
                                          valid_formats=[
                                              [FieldValidator.AUDIOFILE,
                                               FieldValidator.STRING],
                                              [FieldValidator.DATAFILE,
                                               FieldValidator.STRING],
                                          ]):

                                # Format: [file scene_label]
                                data.append(
                                    self.item_class({
                                        'filename': row[0],
                                        'scene_label': row[1]
                                    })
                                )

                            elif validate(row_format=row_format,
                                          valid_formats=[
                                              [FieldValidator.AUDIOFILE,
                                               FieldValidator.STRING,
                                               FieldValidator.AUDIOFILE],
                                              [FieldValidator.DATAFILE,
                                               FieldValidator.STRING,
                                               FieldValidator.DATAFILE],
                                          ]):

                                # Format: [file scene_label file], filename mapping included
                                data.append(
                                    self.item_class({
                                        'filename': row[0],
                                        'scene_label': row[1],
                                        'filename_original': row[2]
                                    })
                                )

                            elif validate(row_format=row_format,
                                          valid_formats=[
                                              [FieldValidator.AUDIOFILE,
                                               FieldValidator.STRING,
                                               FieldValidator.STRING],
                                              [FieldValidator.DATAFILE,
                                               FieldValidator.STRING,
                                               FieldValidator.STRING],
                                          ]):

                                # Format: [file scene_label identifier]
                                data.append(
                                    self.item_class({
                                        'filename': row[0],
                                        'scene_label': row[1],
                                        'identifier': row[2]
                                    })
                                )

                            elif validate(row_format=row_format,
                                          valid_formats=[
                                              [FieldValidator.NUMBER,
                                               FieldValidator.NUMBER,
                                               FieldValidator.STRING],
                                              [FieldValidator.NUMBER,
                                               FieldValidator.NUMBER,
                                               FieldValidator.ALPHA2],
                                          ]):

                                # Format: [onset offset event_label]
                                data.append(
                                    self.item_class({
                                        'onset': row[0],
                                        'offset': row[1],
                                        'event_label': row[2]
                                    })
                                )

                            elif validate(row_format=row_format,
                                          valid_formats=[
                                              [FieldValidator.STRING,
                                               FieldValidator.NUMBER,
                                               FieldValidator.NUMBER,
                                               FieldValidator.STRING],
                                              [FieldValidator.AUDIOFILE,
                                               FieldValidator.NUMBER,
                                               FieldValidator.NUMBER,
                                               FieldValidator.STRING],
                                              [FieldValidator.DATAFILE,
                                               FieldValidator.NUMBER,
                                               FieldValidator.NUMBER,
                                               FieldValidator.STRING]
                                          ]):

                                # Format: [file onset offset event_label]
                                data.append(
                                    self.item_class({
                                        'filename': row[0],
                                        'onset': row[1],
                                        'offset': row[2],
                                        'event_label': row[3]
                                    })
                                )

                            elif validate(row_format=row_format,
                                          valid_formats=[
                                              [FieldValidator.AUDIOFILE,
                                               FieldValidator.STRING,
                                               FieldValidator.NUMBER,
                                               FieldValidator.NUMBER],
                                              [FieldValidator.DATAFILE,
                                               FieldValidator.STRING,
                                               FieldValidator.NUMBER,
                                               FieldValidator.NUMBER]
                                          ]):

                                # Format: [file scene_label onset offset]
                                data.append(
                                    self.item_class({
                                        'filename': row[0],
                                        'onset': row[2],
                                        'offset': row[3],
                                        'scene_label': row[1]
                                    })
                                )

                            elif validate(row_format=row_format,
                                          valid_formats=[
                                              [FieldValidator.AUDIOFILE,
                                               FieldValidator.NUMBER,
                                               FieldValidator.NUMBER,
                                               FieldValidator.STRING,
                                               FieldValidator.STRING],
                                              [FieldValidator.DATAFILE,
                                               FieldValidator.NUMBER,
                                               FieldValidator.NUMBER,
                                               FieldValidator.STRING,
                                               FieldValidator.STRING]
                                          ]):

                                # Format: [file onset offset event_label identifier]
                                data.append(
                                    self.item_class({
                                        'filename': row[0],
                                        'onset': row[1],
                                        'offset': row[2],
                                        'event_label': row[3],
                                        'identifier': row[4]
                                    })
                                )

                            elif validate(row_format=row_format,
                                          valid_formats=[
                                              [FieldValidator.AUDIOFILE,
                                               FieldValidator.STRING,
                                               FieldValidator.NUMBER,
                                               FieldValidator.NUMBER],
                                              [FieldValidator.DATAFILE,
                                               FieldValidator.STRING,
                                               FieldValidator.NUMBER,
                                               FieldValidator.NUMBER]
                                          ]):

                                # Format: [file scene_label onset offset]
                                data.append(
                                    self.item_class({
                                        'filename': row[0],
                                        'scene_label': row[1],
                                        'onset': row[2],
                                        'offset': row[3]
                                    })
                                )

                            elif validate(row_format=row_format,
                                          valid_formats=[
                                              [FieldValidator.AUDIOFILE,
                                               FieldValidator.STRING,
                                               FieldValidator.NUMBER,
                                               FieldValidator.NUMBER,
                                               FieldValidator.STRING],
                                              [FieldValidator.DATAFILE,
                                               FieldValidator.STRING,
                                               FieldValidator.NUMBER,
                                               FieldValidator.NUMBER,
                                               FieldValidator.STRING]
                                          ]):

                                # Format: [file scene_label onset offset event_label]
                                data.append(
                                    self.item_class({
                                        'filename': row[0],
                                        'scene_label': row[1],
                                        'onset': row[2],
                                        'offset': row[3],
                                        'event_label': row[4]
                                    })
                                )

                            elif validate(row_format=row_format,
                                          valid_formats=[
                                              [FieldValidator.AUDIOFILE,
                                               FieldValidator.STRING,
                                               FieldValidator.NUMBER,
                                               FieldValidator.NUMBER,
                                               FieldValidator.STRING,
                                               FieldValidator.ALPHA1],
                                              [FieldValidator.DATAFILE,
                                               FieldValidator.STRING,
                                               FieldValidator.NUMBER,
                                               FieldValidator.NUMBER,
                                               FieldValidator.STRING,
                                               FieldValidator.ALPHA1]
                                          ]):

                                # Format: [file scene_label onset offset event_label source_label]
                                data.append(
                                    self.item_class({
                                        'filename': row[0],
                                        'scene_label': row[1],
                                        'onset': row[2],
                                        'offset': row[3],
                                        'event_label': row[4],
                                        'source_label': row[5]
                                    })
                                )

                            elif validate(row_format=row_format,
                                          valid_formats=[
                                              [FieldValidator.AUDIOFILE,
                                               FieldValidator.STRING,
                                               FieldValidator.NUMBER,
                                               FieldValidator.NUMBER,
                                               FieldValidator.STRING,
                                               FieldValidator.STRING],
                                              [FieldValidator.DATAFILE,
                                               FieldValidator.STRING,
                                               FieldValidator.NUMBER,
                                               FieldValidator.NUMBER,
                                               FieldValidator.STRING,
                                               FieldValidator.STRING]
                                          ]):

                                # Format: [file scene_label onset offset event_label source_label]
                                data.append(
                                    self.item_class({
                                        'filename': row[0],
                                        'scene_label': row[1],
                                        'onset': row[2],
                                        'offset': row[3],
                                        'event_label': row[4],
                                        'source_label': row[5]
                                    })
                                )

                            elif validate(row_format=row_format,
                                          valid_formats=[
                                              [FieldValidator.AUDIOFILE,
                                               FieldValidator.STRING,
                                               FieldValidator.NUMBER,
                                               FieldValidator.NUMBER,
                                               FieldValidator.STRING,
                                               FieldValidator.ALPHA1,
                                               FieldValidator.STRING],
                                              [FieldValidator.DATAFILE,
                                               FieldValidator.STRING,
                                               FieldValidator.NUMBER,
                                               FieldValidator.NUMBER,
                                               FieldValidator.STRING,
                                               FieldValidator.ALPHA1,
                                               FieldValidator.STRING]
                                          ]):

                                # Format: [file scene_label onset offset event_label source_label identifier]
                                data.append(
                                    self.item_class({
                                        'filename': row[0],
                                        'scene_label': row[1],
                                        'onset': row[2],
                                        'offset': row[3],
                                        'event_label': row[4],
                                        'source_label': row[5],
                                        'identifier': row[6]
                                    })
                                )

                            elif validate(row_format=row_format,
                                          valid_formats=[
                                              [FieldValidator.AUDIOFILE,
                                               FieldValidator.STRING,
                                               FieldValidator.NUMBER,
                                               FieldValidator.NUMBER,
                                               FieldValidator.STRING,
                                               FieldValidator.STRING,
                                               FieldValidator.STRING],
                                              [FieldValidator.DATAFILE,
                                               FieldValidator.STRING,
                                               FieldValidator.NUMBER,
                                               FieldValidator.NUMBER,
                                               FieldValidator.STRING,
                                               FieldValidator.STRING,
                                               FieldValidator.STRING]
                                          ]):

                                # Format: [file scene_label onset offset event_label source_label identifier]
                                data.append(
                                    self.item_class({
                                        'filename': row[0],
                                        'scene_label': row[1],
                                        'onset': row[2],
                                        'offset': row[3],
                                        'event_label': row[4],
                                        'source_label': row[5],
                                        'identifier': row[6]
                                    })
                                )

                            elif validate(row_format=row_format,
                                          valid_formats=[
                                              [FieldValidator.AUDIOFILE,
                                               FieldValidator.STRING,
                                               FieldValidator.LIST],
                                              [FieldValidator.DATAFILE,
                                               FieldValidator.STRING,
                                               FieldValidator.LIST]
                                          ]):

                                # Format: [file scene_label tags]
                                data.append(
                                    self.item_class({
                                        'filename': row[0],
                                        'scene_label': row[1],
                                        'tags': row[2]
                                    })
                                )

                            elif validate(row_format=row_format,
                                          valid_formats=[
                                              [FieldValidator.AUDIOFILE,
                                               FieldValidator.STRING,
                                               FieldValidator.LIST,
                                               FieldValidator.STRING],
                                              [FieldValidator.DATAFILE,
                                               FieldValidator.STRING,
                                               FieldValidator.LIST,
                                               FieldValidator.STRING]
                                          ]):

                                # Format: [file scene_label tags identifier]
                                data.append(
                                    self.item_class({
                                        'filename': row[0],
                                        'scene_label': row[1],
                                        'tags': row[2],
                                        'identifier': row[3]
                                    })
                                )

                            elif validate(row_format=row_format,
                                          valid_formats=[
                                              [FieldValidator.AUDIOFILE,
                                               FieldValidator.LIST],
                                              [FieldValidator.DATAFILE,
                                               FieldValidator.LIST]
                                          ]):

                                # Format: [file tags]
                                data.append(
                                    self.item_class({
                                        'filename': row[0],
                                        'tags': row[1]
                                    })
                                )

                            elif validate(row_format=row_format,
                                          valid_formats=[
                                              [FieldValidator.AUDIOFILE,
                                               FieldValidator.LIST,
                                               FieldValidator.STRING],
                                              [FieldValidator.DATAFILE,
                                               FieldValidator.LIST,
                                               FieldValidator.STRING]
                                          ]):

                                # Format: [file tags identifier]
                                data.append(
                                    self.item_class({
                                        'filename': row[0],
                                        'tags': row[1],
                                        'identifier': row[2]
                                    })
                                )

                            elif validate(row_format=row_format,
                                          valid_formats=[
                                              [FieldValidator.AUDIOFILE,
                                               FieldValidator.STRING,
                                               FieldValidator.NUMBER,
                                               FieldValidator.NUMBER,
                                               FieldValidator.LIST],
                                              [FieldValidator.DATAFILE,
                                               FieldValidator.STRING,
                                               FieldValidator.NUMBER,
                                               FieldValidator.NUMBER,
                                               FieldValidator.LIST]
                                          ]):

                                # Format: [file scene_label onset offset tags]
                                data.append(
                                    self.item_class({
                                        'filename': row[0],
                                        'scene_label': row[1],
                                        'onset': row[2],
                                        'offset': row[3],
                                        'tags': row[4]
                                    })
                                )

                            elif validate(row_format=row_format,
                                          valid_formats=[
                                              [FieldValidator.NUMBER,
                                               FieldValidator.NUMBER,
                                               FieldValidator.NUMBER,
                                               FieldValidator.NUMBER,
                                               FieldValidator.STRING]
                                          ]):

                                # Format: [onset offset azimuth elevation event_label]
                                data.append(
                                    self.item_class({
                                        'onset': row[0],
                                        'offset': row[1],
                                        'azimuth': row[2],
                                        'elevation': row[3],
                                        'event_label': row[4],
                                    })
                                )

                            else:
                                message = '{name}: Unknown row format [{format}], row [{row}]'.format(
                                    name=self.__class__.__name__,
                                    format=row_format,
                                    row=row
                                )
                                self.logger.exception(message)
                                raise IOError(message)
                finally:
                    f.close()

                self.update(data=data)

            elif self.format == FileFormat.CSV:
                if fields is None and csv_header is None:
                    message = '{name}: Parameters fields or csv_header has to be set for CSV files.'.format(
                        name=self.__class__.__name__
                    )
                    self.logger.exception(message)
                    raise ValueError(message)

                if not delimiter:
                    if decimal == 'comma':
                        delimiter = self.delimiter(exclude_delimiters=[','])

                    else:
                        delimiter = self.delimiter()

                data = []
                with open(self.filename, 'r') as f:
                    csv_reader = csv.reader(f, delimiter=delimiter)
                    if csv_header:
                        csv_fields = next(csv_reader)
                        if fields is None:
                            fields = csv_fields

                    for row in csv_reader:
                        if row:
                            for cell_id, cell_data in enumerate(row):
                                if decimal == 'comma':
                                    # Translate decimal comma into decimal point
                                    cell_data = float(cell_data.replace(',', '.'))

                                if is_int(cell_data):
                                    row[cell_id] = int(cell_data)

                                elif is_float(cell_data):
                                    row[cell_id] = float(cell_data)

                            data.append(dict(zip(fields, row)))

                self.update(data=data)

            elif self.format == FileFormat.CPICKLE:
                from dcase_util.files import Serializer
                self.update(
                    data=Serializer.load_cpickle(filename=self.filename)
                )

            else:
                message = '{name}: Unknown format [{format}]'.format(name=self.__class__.__name__, format=self.filename)
                self.logger.exception(message)
                raise IOError(message)

        else:
            message = '{name}: File not found [{filename}]'.format(
                name=self.__class__.__name__,
                filename=self.filename
            )
            self.logger.exception(message)
            raise IOError(message)

        return self

    def save(self, filename=None, fields=None, csv_header=True, file_format=None, delimiter='\t',  **kwargs):
        """Save content to csv file

        Parameters
        ----------
        filename : str
            Filename. If none given, one given for class constructor is used.
            Default value None

        fields : list of str
            Fields in correct order, if none given all field in alphabetical order will be outputted.
            Used only for CSV formatted files.
            Default value None

        csv_header : bool
            In case of CSV formatted file, first line will contain field names. Names are taken from fields parameter.
            Default value True

        file_format : FileFormat, optional
            Forced file format, use this when there is a miss-match between file extension and file format.
            Default value None

        delimiter : str
            Delimiter to be used when saving data.
            Default value '\t'

        Returns
        -------
        self

        """

        if filename:
            self.filename = filename
            if not file_format:
                self.detect_file_format()
                self.validate_format()

        if file_format and FileFormat.validate_label(label=file_format):
            self.format = file_format

        if self.format in [FileFormat.TXT, FileFormat.ANN]:
            # Make sure writing is using correct line endings to avoid extra empty lines
            if sys.version_info[0] == 2:
                f = open(self.filename, 'wbt')

            elif sys.version_info[0] >= 3:
                f = open(self.filename, 'wt', newline='')

            try:
                writer = csv.writer(f, delimiter=delimiter)
                for item in self:
                    writer.writerow(item.get_list())

            finally:
                f.close()

        elif self.format == FileFormat.CSV:
            if fields is None:
                fields = set()
                for item in self:
                    fields.update(list(item.keys()))

                fields = sorted(list(fields))

            # Make sure writing is using correct line endings to avoid extra empty lines
            if sys.version_info[0] == 2:
                csv_file = open(self.filename, 'wb')

            elif sys.version_info[0] >= 3:
                csv_file = open(self.filename, 'w', newline='')

            try:
                csv_writer = csv.writer(csv_file, delimiter=delimiter)
                if csv_header:
                    csv_writer.writerow(fields)

                for item in self:
                    item_values = []
                    for field in fields:
                        value = item[field]
                        if isinstance(value, list):
                            value = ";".join(value)+";"

                        item_values.append(value)

                    csv_writer.writerow(item_values)

            except KeyError:
                # In case of error, remove file that was created at the begin of the writing process.
                csv_file.close()
                os.remove(self.filename)
                raise

            finally:
                csv_file.close()

        elif self.format == FileFormat.CPICKLE:
            from dcase_util.files import Serializer
            Serializer.save_cpickle(filename=self.filename, data=self)

        else:
            message = '{name}: Unknown format [{format}]'.format(name=self.__class__.__name__, format=self.filename)
            self.logger.exception(message)
            raise IOError(message)

        return self

    def filter(self,
               filename=None,
               file_list=None,
               scene_label=None,
               scene_list=None,
               event_label=None,
               event_list=None,
               tag=None,
               tag_list=None,
               identifier=None,
               identifier_list=None,
               dataset=None,
               dataset_list=None,
               source_label=None,
               source_label_list=None,
               **kwargs
               ):
        """Filter content

        Parameters
        ----------
        filename : str, optional
            Filename to be matched
            Default value None

        file_list : list, optional
            List of filenames to be matched
            Default value None

        scene_label : str, optional
            Scene label to be matched
            Default value None

        scene_list : list of str, optional
            List of scene labels to be matched
            Default value None

        event_label : str, optional
            Event label to be matched
            Default value None

        event_list : list of str, optional
            List of event labels to be matched
            Default value None

        tag : str, optional
            Tag to be matched
            Default value None

        tag_list : list of str, optional
            List of tags to be matched
            Default value None

        identifier : str, optional
            Identifier to be matched
            Default value None

        identifier_list : list of str, optional
            List of identifiers to be matched
            Default value None

        dataset : str, optional
            Dataset identifier to be matched
            Default value None

        dataset_list : list of str, optional
            List of dataset identifiers to be matched
            Default value None

        source_label : str, optional
            Source label to be matched
            Default value None

        source_label_list : list of str, optional
            List of source labels to be matched
            Default value None

        Returns
        -------
        MetaDataContainer

        """

        # Inject parameters back to kwargs, and use parent filter method
        if filename is not None:
            kwargs['filename'] = filename

        if scene_label is not None:
            kwargs['scene_label'] = scene_label

        if event_label is not None:
            kwargs['event_label'] = event_label

        if identifier is not None:
            kwargs['identifier'] = identifier

        if dataset is not None:
            kwargs['dataset'] = dataset

        if source_label is not None:
            kwargs['source_label'] = source_label

        if file_list is not None:
            kwargs['filename'] = list(file_list)

        if scene_list is not None:
            kwargs['scene_label'] = list(scene_list)

        if event_list is not None:
            kwargs['event_label'] = list(event_list)

        if identifier_list is not None:
            kwargs['identifier'] = list(identifier_list)

        if dataset_list is not None:
            kwargs['dataset_list'] = list(dataset_list)

        if source_label_list is not None:
            kwargs['source_label'] = list(source_label_list)

        result = MetaDataContainer(super(MetaDataContainer, self).filter(**kwargs))

        # Handle tags separately
        if tag is not None or tag_list is not None:
            data = []

            if tag_list:
                tag_list = set(tag_list)

            for item in result:
                matched = []
                if tag:
                    if item.tags and tag in item.tags:
                        matched.append(True)
                    else:
                        matched.append(False)

                if tag_list:
                    if item.tags and tag_list.intersection(item.tags):
                        matched.append(True)
                    else:
                        matched.append(False)

                if all(matched):
                    data.append(copy.deepcopy(item))

            return MetaDataContainer(data)

        else:
            return result

    def process_events(self, minimum_event_length=None, minimum_event_gap=None):
        """Process event content

        Makes sure that minimum event length and minimum event gap conditions are met per event label class.

        Parameters
        ----------
        minimum_event_length : float > 0.0
            Minimum event length in seconds, shorten than given are filtered out from the output.
            Default value None

        minimum_event_gap : float > 0.0
            Minimum allowed gap between events in seconds from same event label class.
            Default value None

        Returns
        -------
        MetaDataContainer

        """

        processed_events = []
        files = self.unique_files
        if not files:
            files = [None]

        for filename in files:

            for event_label in self.unique_event_labels:
                current_events_items = self.filter(filename=filename, event_label=event_label)

                # Sort events
                current_events_items = sorted(current_events_items, key=lambda k: k.onset)

                # 1. remove short events
                event_results_1 = []
                for event in current_events_items:
                    if minimum_event_length is not None:
                        if event.offset - event.onset >= minimum_event_length:
                            event_results_1.append(event)

                    else:
                        event_results_1.append(event)

                if len(event_results_1) and minimum_event_gap is not None:
                    # 2. remove small gaps between events
                    event_results_2 = []

                    # Load first event into event buffer
                    buffered_event_onset = event_results_1[0].onset
                    buffered_event_offset = event_results_1[0].offset
                    for i in range(1, len(event_results_1)):
                        if event_results_1[i].onset - buffered_event_offset > minimum_event_gap:
                            # The gap between current event and the buffered is bigger than minimum event gap,
                            # store event, and replace buffered event
                            current_event = copy.deepcopy(event_results_1[i])
                            current_event.onset = buffered_event_onset
                            current_event.offset = buffered_event_offset
                            event_results_2.append(current_event)

                            buffered_event_onset = event_results_1[i].onset
                            buffered_event_offset = event_results_1[i].offset

                        else:
                            # The gap between current event and the buffered is smaller than minimum event gap,
                            # extend the buffered event until the current offset
                            buffered_event_offset = event_results_1[i].offset

                    # Store last event from buffer
                    current_event = copy.copy(event_results_1[len(event_results_1) - 1])
                    current_event.onset = buffered_event_onset
                    current_event.offset = buffered_event_offset
                    event_results_2.append(current_event)

                    processed_events += event_results_2

                else:
                    processed_events += event_results_1

        return MetaDataContainer(processed_events)

    def map_events(self, target_event_label, source_event_labels=None):
        """Map events with varying event labels into single target event label

        Parameters
        ----------
        target_event_label : str
            Target event label

        source_event_labels : list of str
            Event labels to be processed. If none given, all events are merged
            Default value None

        Returns
        -------
        MetaDataContainer

        """

        processed_events = MetaDataContainer()
        files = self.unique_files
        if not files:
            files = [None]

        if source_event_labels is None:
            source_event_labels = self.unique_event_labels

        for event_label in source_event_labels:
            current_events_items = self.filter(event_label=event_label)

            for item in current_events_items:
                item.event_label = target_event_label

            processed_events += current_events_items

        return processed_events

    def map_tags(self, target_tag, source_tags=None):
        """Map tags with varying tags into single target tag

        Parameters
        ----------
        target_tag : str
            Target tag

        source_tags : list of str
            Tags to be processed. If none given, all tags are merged
            Default value None

        Returns
        -------
        MetaDataContainer

        """

        processed_tags = MetaDataContainer()
        files = self.unique_files
        if not files:
            files = [None]

        if source_tags is None:
            source_tags = self.unique_tags

        for item in self:
            i = copy.deepcopy(item)
            for tag in source_tags:
                if tag in i.tags:
                    i.tags[item.tags.index(tag)] = target_tag

            processed_tags.append(i)

        return processed_tags


    def event_inactivity(self, event_label='inactivity', source_event_labels=None, duration_list=None):
        """Get inactivity segments between events as event list

        Parameters
        ----------
        event_label : str
            Event label used for inactivity

        source_event_labels : list of str
            Event labels to be taken into account. If none given, all events are considered.
            Default value None

        duration_list : dict
            Dictionary where filename is a key and value is the total duration of the file.
            If none given, max event offset is used to get file length.
            Default value None

        Returns
        -------
        MetaDataContainer

        """

        meta_flatten = self.map_events(target_event_label='activity', source_event_labels=source_event_labels)
        meta_flatten = meta_flatten.process_events(
            minimum_event_gap=numpy.spacing(1),
            minimum_event_length=numpy.spacing(1)
        )

        inactivity_events = MetaDataContainer()
        files = meta_flatten.unique_files
        if not files:
            files = [None]

        if duration_list is None:
            duration_list = {}

        for filename in files:
            current_events_items = meta_flatten.filter(filename=filename)
            current_inactivity_events = MetaDataContainer()
            onset = 0.0
            for item in current_events_items:
                current_onset = onset
                current_offset = item.onset

                current_inactivity_events.append(
                    {
                        'filename': filename,
                        'onset': current_onset,
                        'offset': current_offset,
                        'event_label': event_label
                    }
                )

                onset = item.offset

            if filename in duration_list:
                file_duration = duration_list[filename]
            else:
                file_duration = current_events_items.max_offset

            current_inactivity_events.append(
                {
                    'filename': filename,
                    'onset': onset,
                    'offset': file_duration,
                    'event_label': event_label
                }
            )

            current_inactivity_events = current_inactivity_events.process_events(
                minimum_event_gap=numpy.spacing(1),
                minimum_event_length=numpy.spacing(1)
            )

            current_inactivity_events = sorted(current_inactivity_events, key=lambda k: k.onset)

            inactivity_events += current_inactivity_events

        return inactivity_events

    def add_time(self, time):
        """Add time offset to event onset and offset timestamps

        Parameters
        ----------
        time : float
            Offset to be added to the onset and offsets

        Returns
        -------
        self

        """

        for item in self:
            if item.onset:
                item.onset += time

            if item.offset:
                item.offset += time

        return self

    def filter_time_segment(self, start=None, stop=None, duration=None, filename=None, zero_time=True, trim=True):
        """Filter time segment

        Parameters
        ----------
        start : float > 0.0
            Segment start, seconds
            Default value None

        stop : float > 0.0
            Segment end, seconds
            Default value None

        duration : float
            Segment duration, seconds
            Default value None

        filename : str
            Filename to filter
            Default value None

        zero_time : bool
            Convert timestamps in respect to the segment start
            Default value True

        trim : bool
            Trim event onsets and offset according to segment start and stop times.
            Default value True

        Returns
        -------
        MetaDataContainer

        """

        if len(self.unique_files) > 1 and filename is None:
            message = '{name}: Meta data contains items for multiple files. Please specify filename parameter.'.format(
                name=self.__class__.__name__
            )
            self.logger.exception(message)
            raise ValueError(message)

        elif filename is not None and filename not in self.unique_files:
            message = '{name}: Filename is not used in meta data items.'.format(
                name=self.__class__.__name__
            )
            self.logger.exception(message)
            raise ValueError(message)

        if filename is not None and filename in self.unique_files:
            data = self.filter(filename=filename)

        else:
            data = copy.deepcopy(self)

        if stop is None and duration is not None:
            stop = start + duration

        filtered_data = MetaDataContainer()
        for item in data:
            if item.active_within_segment(start=start, stop=stop):
                item_ = copy.deepcopy(item)

                if zero_time:
                    # Slice start time is new zero time
                    item_.onset -= start
                    item_.offset -= start

                    if trim:
                        # Trim negative onsets to 0 and trim offsets going over slice stop to slice stop.
                        if item_.onset < 0:
                            item_.onset = 0

                        if item_.offset > stop-start:
                            item_.offset = stop - start

                elif trim:
                    if item_.onset < start:
                        item_.onset = start

                    if item_.offset > stop:
                        item_.offset = stop

                if item_.onset != item_.offset:
                    filtered_data.append(item_)

        return filtered_data

    def stats(self, event_label_list=None, scene_label_list=None, tag_list=None, calculate_event_activity=False, duration_list=None):
        """Statistics of the container content

        Parameters
        ----------
        event_label_list : list of str
            List of event labels to be included in the statistics. If none given, all unique labels used
            Default value None

        scene_label_list : list of str
            List of scene labels to be included in the statistics. If none given, all unique labels used
            Default value None

        tag_list : list of str
            List of tags to be included in the statistics. If none given, all unique tags used
            Default value None

        calculate_event_activity : bool
            Calculate event activity and inactivity, might be slow as the corresponding audio recording length has to be loaded.
            Default value False

        duration_list : dict
            Dictionary where filename is a key and value is the total duration of the file.
            Default value None

        Returns
        -------
        dict

        """

        if event_label_list is None:
            event_label_list = self.unique_event_labels

        if scene_label_list is None:
            scene_label_list = self.unique_scene_labels

        if tag_list is None:
            tag_list = self.unique_tags

        scene_counts = numpy.zeros(len(scene_label_list))
        scene_unique_identifiers = numpy.zeros(len(scene_label_list))
        for scene_id, scene_label in enumerate(scene_label_list):
            scene_data = self.filter(scene_label=scene_label)
            scene_counts[scene_id] = len(scene_data)
            scene_unique_identifiers[scene_id] = len(scene_data.unique_identifiers)

        event_lengths = numpy.zeros(len(event_label_list))
        event_counts = numpy.zeros(len(event_label_list))

        if calculate_event_activity:
            event_flatten_active_lengths = numpy.zeros(len(event_label_list))
            event_flatten_inactive_lengths = numpy.zeros(len(event_label_list))

            if duration_list is None:
                duration_list = {}
                for filename in self.unique_files:
                    info = get_audio_info(filename)
                    duration_list[filename] = info['duration_sec']

            file_map = {}
            for item in self:
                if item.filename not in file_map:
                    file_map[item.filename] = MetaDataContainer()

                file_map[item.filename].append(item)
        else:
            event_flatten_active_lengths = [None] * len(event_label_list)
            event_flatten_inactive_lengths = [None] * len(event_label_list)

        for event_id, event_label in enumerate(event_label_list):
            for item in self:
                if item.onset is not None and item.offset is not None and item.event_label == event_label:
                    event_lengths[event_id] += item.offset - item.onset

                if item.event_label == event_label:
                    event_counts[event_id] += 1

            if calculate_event_activity:
                for filename in self.unique_files:
                    meta_flatten = file_map[filename].filter(event_label=event_label).map_events(
                        target_event_label='activity'
                    ).process_events(
                        minimum_event_gap=numpy.spacing(1),
                        minimum_event_length=numpy.spacing(1)
                    )
                    for e in meta_flatten:
                        event_flatten_active_lengths[event_id] += e.offset - e.onset

                    for e in meta_flatten.event_inactivity(duration_list=duration_list):
                        event_flatten_inactive_lengths[event_id] += e.offset - e.onset

        if calculate_event_activity:
            overall_event_flatten_active_length = 0
            overall_event_flatten_inactive_length = 0
            for filename in self.unique_files:
                meta_flatten = file_map[filename].map_events(
                    target_event_label='activity'
                ).process_events(
                    minimum_event_gap=numpy.spacing(1),
                    minimum_event_length=numpy.spacing(1)
                )

                current_event_inactivity = meta_flatten.event_inactivity(duration_list=duration_list)

                for item in meta_flatten:
                    overall_event_flatten_active_length += item['offset'] - item['onset']

                for item in current_event_inactivity:
                    overall_event_flatten_inactive_length += item['offset'] - item['onset']
        else:
            overall_event_flatten_active_length = None
            overall_event_flatten_inactive_length = None

        tag_counts = numpy.zeros(len(tag_list))
        tag_identifiers = numpy.zeros(len(tag_list))
        for tag_id, tag in enumerate(tag_list):
            for item in self:
                if item.tags and tag in item.tags:
                    tag_counts[tag_id] += 1
            tag_identifiers[tag_id] = len(self.filter(tag=tag).unique_identifiers)

        return {
            'scenes': {
                'scene_label_list': scene_label_list,
                'count': scene_counts,
                'identifiers': scene_unique_identifiers
            },
            'events': {
                'event_label_list': event_label_list,
                'length': event_lengths,
                'flatten_active_length': event_flatten_active_lengths,
                'flatten_inactive_length': event_flatten_inactive_lengths,
                'activity_percentage': event_flatten_active_lengths / (event_flatten_active_lengths + event_flatten_inactive_lengths)*100.0 if calculate_event_activity else event_flatten_active_lengths,
                'count': event_counts,
                'avg_length': event_lengths/(event_counts + numpy.spacing(1)),
                'overall_event_count': numpy.sum(event_counts),
                'overall_length': numpy.sum(event_lengths),
                'overall_avg_length': numpy.mean(event_lengths/(event_counts + numpy.spacing(1))) if calculate_event_activity else None,
                'overall_event_flatten_active_length': overall_event_flatten_active_length,
                'overall_event_flatten_inactive_length': overall_event_flatten_inactive_length,
                'overall_activity_percentage': overall_event_flatten_active_length / (overall_event_flatten_active_length + overall_event_flatten_inactive_length) * 100.0 if calculate_event_activity else None,
            },
            'tags': {
                'tag_list': tag_list,
                'count': tag_counts,
                'identifiers': tag_identifiers
            }
        }

    def scene_stat_counts(self):
        """Scene count statistics

        Returns
        -------
        dict

        """

        stats = {}
        for scene_label in self.unique_scene_labels:
            stats[scene_label] = len(self.filter(scene_label=scene_label))

        return stats

    def event_stat_counts(self):
        """Event count statistics

        Returns
        -------
        dict

        """

        stats = {}
        for event_label in self.unique_event_labels:
            stats[event_label] = len(self.filter(event_label=event_label))

        return stats

    def tag_stat_counts(self):
        """Tag count statistics

        Returns
        -------
        dict

        """

        stats = {}
        for tag in self.unique_tags:
            stats[tag] = len(self.filter(tag=tag))

        return stats

    def to_event_roll(self, label_list=None, time_resolution=0.01, label='event_label', length_seconds=None):
        """Event roll

        Event roll is binary matrix indicating event activity withing time segment defined by time_resolution.

        Parameters
        ----------
        label_list : list
            List of labels in correct order
            Default value None

        time_resolution : float > 0.0
            Time resolution used when converting event into event roll.
            Default value 0.01

        label : str
            Meta data field used to create event roll
            Default value 'event_label'

        length_seconds : float
            Event roll length in seconds
            Default value None

        Returns
        -------
        numpy.ndarray [shape=(math.ceil(data_length * 1 / time_resolution), amount of classes)]

        """

        if label_list is None:
            label_list = self.unique_event_labels

        if len(self.unique_files) <= 1:
            from dcase_util.data import EventRollEncoder
            event_roll = EventRollEncoder(
                label_list=label_list,
                time_resolution=time_resolution,
            ).encode(
                metadata_container=self,
                label=label,
                length_seconds=length_seconds
            )

            return event_roll

        else:
            message = '{name}: Meta data contains items for multiple files.'.format(name=self.__class__.__name__)
            self.logger.exception(message)
            raise ValueError(message)

    def intersection(self, second_metadata):
        """Intersection of two meta containers

        Parameters
        ----------

        second_metadata : MetaDataContainer
            Second meta data container

        Returns
        -------
        MetaDataContainer
            Container with intersecting items

        """

        # Get unique IDs for current meta data container
        id1 = []
        for item1 in self:
            id1.append(item1.id)

        # Get unique IDs for second meta data container
        id2 = []
        for item2 in second_metadata:
            id2.append(item2.id)

        # Find intersection of IDs
        id_intersect = list(set(id1).intersection(set(id2)))

        # Collect intersecting items
        intersection = MetaDataContainer()
        for id in id_intersect:
            intersection.append(self[id1.index(id)])

        return intersection

    def intersection_report(self, second_metadata):
        """Intersection report for two meta containers

        Parameters
        ----------

        second_metadata : MetaDataContainer
            Second meta data container

        Returns
        -------
        dict
            Dict with intersection data ['items', 'files', 'identifiers', 'scene_labels', 'event_labels' ,'tags']

        """

        return {
            'items': self.intersection(second_metadata=second_metadata),
            'files': list(set(self.unique_files).intersection(set(second_metadata.unique_files))),
            'identifiers': list(set(self.unique_identifiers).intersection(set(second_metadata.unique_identifiers))),
            'scene_labels': list(set(self.unique_scene_labels).intersection(set(second_metadata.unique_scene_labels))),
            'event_labels': list(set(self.unique_event_labels).intersection(set(second_metadata.unique_event_labels))),
            'tags': list(set(self.unique_tags).intersection(set(second_metadata.unique_tags)))
        }

    def difference(self, second_metadata):
        """Difference of two meta containers

        Parameters
        ----------

        second_metadata : MetaDataContainer
            Second meta data container

        Returns
        -------
        MetaDataContainer
            Container with difference items

        """

        # Get unique IDs for current meta data container
        id1 = []
        for item1 in self:
            id1.append(item1.id)

        # Get unique IDs for second meta data container
        id2 = []
        for item2 in second_metadata:
            id2.append(item2.id)

        # Find difference of IDs
        id_difference = list(set(id1).symmetric_difference(set(id2)))

        # Collect difference items
        difference = MetaDataContainer()
        for id in id_difference:
            difference.append(self[id1.index(id)])

        return difference

    def push_processing_chain_item(self, processor_name, init_parameters=None, process_parameters=None,
                                   preprocessing_callbacks=None,
                                   input_type=None, output_type=None):
        """Push processing chain item

        Parameters
        ----------
        processor_name : str
            Processor name

        init_parameters : dict, optional
            Initialization parameters for the processors
            Default value None

        process_parameters : dict, optional
            Parameters for the process method of the Processor
            Default value None

        preprocessing_callbacks : list of dicts
            Callbacks used for preprocessing
            Default value None

        input_type : ProcessingChainItemType
            Input data type
            Default value None

        output_type : ProcessingChainItemType
            Output data type
            Default value None

        Returns
        -------
        self

        """

        self.processing_chain.push_processor(
            processor_name=processor_name,
            init_parameters=init_parameters,
            process_parameters=process_parameters,
            preprocessing_callbacks=preprocessing_callbacks,
            input_type=input_type,
            output_type=output_type,
        )

        return self<|MERGE_RESOLUTION|>--- conflicted
+++ resolved
@@ -113,19 +113,12 @@
             self['tags'].sort()
 
         # Caption
-<<<<<<< HEAD
-        if 'caption' in self and self.caption:
-            self['caption'] = self['caption'].strip()
-            if self['caption'].lower() == 'none':
-                self['caption'] = None
-=======
         if 'caption' in self:
             if isinstance(self['caption'], basestring):
                 self['caption'] = self['caption'].strip()
 
                 if self['caption'].lower() == 'none' or self['caption'] == '':
                     self['caption'] = None
->>>>>>> 402f03d7
 
     def __str__(self):
         return self.to_string()
@@ -812,27 +805,6 @@
         # Sort tags
         self['tags'].sort()
 
-    @property
-    def caption(self):
-        """Caption
-
-        Returns
-        -------
-        str or None
-            caption text
-
-        """
-
-        if 'caption' in self:
-            return self['caption']
-        else:
-            return None
-
-    @caption.setter
-    def caption(self, value):
-        self['caption'] = value
-
-
     def active_within_segment(self, start, stop):
         """Item active withing given segment.
 
@@ -939,7 +911,6 @@
             output += ui.data(indent=indent + 2, field='Event labels', value=len(self.unique_event_labels)) + '\n'
             output += ui.data(indent=indent + 2, field='Captions', value=len(self.unique_captions)) + '\n'
             output += ui.data(indent=indent + 2, field='Tags', value=len(self.unique_tags)) + '\n'
-            output += ui.data(indent=indent + 2, field='Captions', value=len(self.unique_captions)) + '\n'
             output += ui.data(indent=indent + 2, field='Identifiers', value=len(self.unique_identifiers)) + '\n'
             output += ui.data(indent=indent + 2, field='Datasets', value=len(self.unique_datasets)) + '\n'
             output += ui.data(indent=indent + 2, field='Source labels', value=len(self.unique_source_labels)) + '\n'
@@ -1289,25 +1260,6 @@
 
         tags.sort()
         return tags
-
-    @property
-    def unique_captions(self):
-        """Unique captions
-
-        Returns
-        -------
-        labels: list, shape=(n,)
-            Unique captions in alphabetical order
-
-        """
-
-        captions = []
-        for item in self:
-            if item.caption and item.caption not in captions:
-                captions.append(item.caption)
-
-        captions.sort()
-        return captions
 
     @property
     def unique_identifiers(self):
